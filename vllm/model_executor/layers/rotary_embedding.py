--- conflicted
+++ resolved
@@ -31,7 +31,6 @@
 from vllm._C import ops
 
 
-<<<<<<< HEAD
 @torch_custom_ops.custom_op("vllm::rope")
 def rope(
     positions: torch.Tensor,
@@ -73,8 +72,6 @@
     return torch.empty_like(query), torch.empty_like(key)
 
 
-=======
->>>>>>> 60dc62dc
 def _rotate_neox(x: torch.Tensor) -> torch.Tensor:
     x1 = x[..., :x.shape[-1] // 2]
     x2 = x[..., x.shape[-1] // 2:]
@@ -88,51 +85,6 @@
     return x.flatten(-2)
 
 
-<<<<<<< HEAD
-def _rope(
-    positions: torch.Tensor,
-    query: torch.Tensor,
-    key: torch.Tensor,
-    cos_sin_cache: torch.Tensor,
-    head_size: int,
-    rotary_dim: int,
-    is_neox_style: bool,
-) -> Tuple[torch.Tensor, torch.Tensor]:
-    query = query.view(*query.shape[:-1], -1, head_size)
-    key = key.view(*key.shape[:-1], -1, head_size)
-
-    query_rot = query[..., :rotary_dim]
-    key_rot = key[..., :rotary_dim]
-    if rotary_dim < head_size:
-        query_pass = query[..., rotary_dim:]
-        key_pass = key[..., rotary_dim:]
-
-    cos_sin = cos_sin_cache[positions]
-    cos, sin = cos_sin.chunk(2, dim=-1)
-    if is_neox_style:
-        cos = cos.repeat(1, 1, 2).unsqueeze(-2)
-        sin = sin.repeat(1, 1, 2).unsqueeze(-2)
-    else:
-        cos = cos.repeat_interleave(2, dim=-1).unsqueeze(-2)
-        sin = sin.repeat_interleave(2, dim=-1).unsqueeze(-2)
-
-    rotate_fn = _rotate_neox if is_neox_style else _rotate_gptj
-    query_rot = query_rot * cos + rotate_fn(query_rot) * sin
-    key_rot = key_rot * cos + rotate_fn(key_rot) * sin
-
-    if rotary_dim < head_size:
-        query = torch.cat((query_rot, query_pass), dim=-1)
-        key = torch.cat((key_rot, key_pass), dim=-1)
-    else:
-        query = query_rot
-        key = key_rot
-    query = query.flatten(-2)
-    key = key.flatten(-2)
-    return query, key
-
-
-=======
->>>>>>> 60dc62dc
 class RotaryEmbedding(nn.Module):
     """Original rotary positional embedding."""
 
@@ -190,12 +142,6 @@
         query: torch.Tensor,
         key: torch.Tensor,
     ) -> Tuple[torch.Tensor, torch.Tensor]:
-<<<<<<< HEAD
-        return _rope(positions, query, key, self.cos_sin_cache, self.head_size,
-                     self.rotary_dim, self.is_neox_style)
-
-    def _forward_with_custom_op(
-=======
         """PyTorch-native implementation equivalent to forward()."""
         query = query.view(*query.shape[:-1], -1, self.head_size)
         key = key.view(*key.shape[:-1], -1, self.head_size)
@@ -232,7 +178,6 @@
         return query, key
 
     def forward(
->>>>>>> 60dc62dc
         self,
         positions: torch.Tensor,
         query: torch.Tensor,
@@ -243,23 +188,6 @@
         ops.rotary_embedding(positions, query, key, self.head_size,
                              self.cos_sin_cache, self.is_neox_style)
         return query, key
-
-    def forward(
-        self,
-        positions: torch.Tensor,
-        query: torch.Tensor,
-        key: torch.Tensor,
-    ) -> Tuple[torch.Tensor, torch.Tensor]:
-        # FIXME(woosuk): This is a hack.
-        is_prompt = query.shape[1] > 1
-        if is_prompt:
-            return self._forward_with_custom_op(positions, query, key)
-        else:
-            query, key = torch.ops.vllm.rope(positions, query, key,
-                                             self.head_size,
-                                             self.cos_sin_cache,
-                                             self.is_neox_style)
-            return query, key
 
 
 class LinearScalingRotaryEmbedding(RotaryEmbedding):
